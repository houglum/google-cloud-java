--- conflicted
+++ resolved
@@ -335,11 +335,7 @@
     }
   }
 
-<<<<<<< HEAD
-  private ApiFuture publishCall(final OutstandingBatch outstandingBatch) {
-=======
   private ApiFuture<PublishResponse> publishCall(OutstandingBatch outstandingBatch) {
->>>>>>> 8894854f
     PublishRequest.Builder publishRequest = PublishRequest.newBuilder();
     publishRequest.setTopic(topicName);
     for (OutstandingPublish outstandingPublish : outstandingBatch.outstandingPublishes) {
@@ -348,16 +344,9 @@
     return publisherStub.publishCallable().futureCall(publishRequest.build());
   }
 
-<<<<<<< HEAD
+
   private void publishOutstandingBatch(final OutstandingBatch outstandingBatch) {
     final ApiFutureCallback<PublishResponse> futureCallback =
-=======
-    return publisherStub.publishCallable().futureCall(publishRequest.build());
-  }
-
-  private void publishOutstandingBatch(final OutstandingBatch outstandingBatch) {
-    ApiFutureCallback<PublishResponse> futureCallback =
->>>>>>> 8894854f
         new ApiFutureCallback<PublishResponse>() {
           @Override
           public void onSuccess(PublishResponse result) {
@@ -398,7 +387,6 @@
           }
         };
 
-<<<<<<< HEAD
     if (outstandingBatch.orderingKey == null || outstandingBatch.orderingKey.isEmpty()) {
       // If ordering key is empty, publish the batch using the normal executor.
       Runnable task =
@@ -422,9 +410,6 @@
           futureCallback,
           directExecutor());
     }
-=======
-    ApiFutures.addCallback(publishCall(outstandingBatch), futureCallback, directExecutor());
->>>>>>> 8894854f
   }
 
   private static final class OutstandingBatch {

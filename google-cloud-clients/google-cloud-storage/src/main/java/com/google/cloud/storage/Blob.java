/*
 * Copyright 2015 Google LLC
 *
 * Licensed under the Apache License, Version 2.0 (the "License");
 * you may not use this file except in compliance with the License.
 * You may obtain a copy of the License at
 *
 *       http://www.apache.org/licenses/LICENSE-2.0
 *
 * Unless required by applicable law or agreed to in writing, software
 * distributed under the License is distributed on an "AS IS" BASIS,
 * WITHOUT WARRANTIES OR CONDITIONS OF ANY KIND, either express or implied.
 * See the License for the specific language governing permissions and
 * limitations under the License.
 */

package com.google.cloud.storage;

import static com.google.cloud.storage.Blob.BlobSourceOption.toGetOptions;
import static com.google.cloud.storage.Blob.BlobSourceOption.toSourceOptions;
import static com.google.common.base.Preconditions.checkNotNull;

import com.google.api.services.storage.model.StorageObject;
import com.google.auth.ServiceAccountSigner;
import com.google.auth.ServiceAccountSigner.SigningException;
import com.google.cloud.ReadChannel;
import com.google.cloud.Tuple;
import com.google.cloud.WriteChannel;
import com.google.cloud.storage.Acl.Entity;
import com.google.cloud.storage.Storage.BlobTargetOption;
import com.google.cloud.storage.Storage.BlobWriteOption;
import com.google.cloud.storage.Storage.CopyRequest;
import com.google.cloud.storage.Storage.SignUrlOption;
import com.google.cloud.storage.spi.v1.StorageRpc;
import com.google.common.base.Function;
import com.google.common.io.BaseEncoding;
import java.io.IOException;
import java.io.ObjectInputStream;
import java.io.OutputStream;
import java.net.URL;
import java.nio.ByteBuffer;
import java.nio.channels.Channels;
import java.nio.channels.WritableByteChannel;
import java.nio.file.Files;
import java.nio.file.Path;
import java.security.Key;
import java.util.Arrays;
import java.util.List;
import java.util.Map;
import java.util.Objects;
import java.util.concurrent.TimeUnit;

/**
 * A Google cloud storage object.
 *
 * <p>Objects of this class are immutable. Operations that modify the blob like {@link #update} and
 * {@link #copyTo} return a new object. To get a {@code Blob} object with the most recent
 * information use {@link #reload}. {@code Blob} adds a layer of service-related functionality over
 * {@link BlobInfo}.
 */
public class Blob extends BlobInfo {

  private static final long serialVersionUID = -6806832496717441434L;

  private final StorageOptions options;
  private transient Storage storage;

  static final Function<Tuple<Storage, StorageObject>, Blob> BLOB_FROM_PB_FUNCTION =
      new Function<Tuple<Storage, StorageObject>, Blob>() {
        @Override
        public Blob apply(Tuple<Storage, StorageObject> pb) {
          return Blob.fromPb(pb.x(), pb.y());
        }
      };

  private static final int DEFAULT_CHUNK_SIZE = 2 * 1024 * 1024;

  /** Class for specifying blob source options when {@code Blob} methods are used. */
  public static class BlobSourceOption extends Option {

    private static final long serialVersionUID = 214616862061934846L;

    private BlobSourceOption(StorageRpc.Option rpcOption) {
      super(rpcOption, null);
    }

    private BlobSourceOption(StorageRpc.Option rpcOption, Object value) {
      super(rpcOption, value);
    }

    private Storage.BlobSourceOption toSourceOptions(BlobInfo blobInfo) {
      switch (getRpcOption()) {
        case IF_GENERATION_MATCH:
          return Storage.BlobSourceOption.generationMatch(blobInfo.getGeneration());
        case IF_GENERATION_NOT_MATCH:
          return Storage.BlobSourceOption.generationNotMatch(blobInfo.getGeneration());
        case IF_METAGENERATION_MATCH:
          return Storage.BlobSourceOption.metagenerationMatch(blobInfo.getMetageneration());
        case IF_METAGENERATION_NOT_MATCH:
          return Storage.BlobSourceOption.metagenerationNotMatch(blobInfo.getMetageneration());
        case CUSTOMER_SUPPLIED_KEY:
          return Storage.BlobSourceOption.decryptionKey((String) getValue());
        case USER_PROJECT:
          return Storage.BlobSourceOption.userProject((String) getValue());
        default:
          throw new AssertionError("Unexpected enum value");
      }
    }

    private Storage.BlobGetOption toGetOption(BlobInfo blobInfo) {
      switch (getRpcOption()) {
        case IF_GENERATION_MATCH:
          return Storage.BlobGetOption.generationMatch(blobInfo.getGeneration());
        case IF_GENERATION_NOT_MATCH:
          return Storage.BlobGetOption.generationNotMatch(blobInfo.getGeneration());
        case IF_METAGENERATION_MATCH:
          return Storage.BlobGetOption.metagenerationMatch(blobInfo.getMetageneration());
        case IF_METAGENERATION_NOT_MATCH:
          return Storage.BlobGetOption.metagenerationNotMatch(blobInfo.getMetageneration());
        case USER_PROJECT:
          return Storage.BlobGetOption.userProject((String) getValue());
        default:
          throw new AssertionError("Unexpected enum value");
      }
    }

    /**
     * Returns an option for blob's generation match. If this option is used the request will fail
     * if generation does not match.
     */
    public static BlobSourceOption generationMatch() {
      return new BlobSourceOption(StorageRpc.Option.IF_GENERATION_MATCH);
    }

    /**
     * Returns an option for blob's generation mismatch. If this option is used the request will
     * fail if generation matches.
     */
    public static BlobSourceOption generationNotMatch() {
      return new BlobSourceOption(StorageRpc.Option.IF_GENERATION_NOT_MATCH);
    }

    /**
     * Returns an option for blob's metageneration match. If this option is used the request will
     * fail if metageneration does not match.
     */
    public static BlobSourceOption metagenerationMatch() {
      return new BlobSourceOption(StorageRpc.Option.IF_METAGENERATION_MATCH);
    }

    /**
     * Returns an option for blob's metageneration mismatch. If this option is used the request will
     * fail if metageneration matches.
     */
    public static BlobSourceOption metagenerationNotMatch() {
      return new BlobSourceOption(StorageRpc.Option.IF_METAGENERATION_NOT_MATCH);
    }

    /**
     * Returns an option to set a customer-supplied AES256 key for server-side encryption of the
     * blob.
     */
    public static BlobSourceOption decryptionKey(Key key) {
      String base64Key = BaseEncoding.base64().encode(key.getEncoded());
      return new BlobSourceOption(StorageRpc.Option.CUSTOMER_SUPPLIED_KEY, base64Key);
    }

    /**
     * Returns an option to set a customer-supplied AES256 key for server-side encryption of the
     * blob.
     *
     * @param key the AES256 encoded in base64
     */
    public static BlobSourceOption decryptionKey(String key) {
      return new BlobSourceOption(StorageRpc.Option.CUSTOMER_SUPPLIED_KEY, key);
    }

    /**
     * Returns an option for blob's billing user project. This option is used only if the blob's
     * bucket has requester_pays flag enabled.
     */
    public static BlobSourceOption userProject(String userProject) {
      return new BlobSourceOption(StorageRpc.Option.USER_PROJECT, userProject);
    }

    static Storage.BlobSourceOption[] toSourceOptions(
        BlobInfo blobInfo, BlobSourceOption... options) {
      Storage.BlobSourceOption[] convertedOptions = new Storage.BlobSourceOption[options.length];
      int index = 0;
      for (BlobSourceOption option : options) {
        convertedOptions[index++] = option.toSourceOptions(blobInfo);
      }
      return convertedOptions;
    }

    static Storage.BlobGetOption[] toGetOptions(BlobInfo blobInfo, BlobSourceOption... options) {
      Storage.BlobGetOption[] convertedOptions = new Storage.BlobGetOption[options.length];
      int index = 0;
      for (BlobSourceOption option : options) {
        convertedOptions[index++] = option.toGetOption(blobInfo);
      }
      return convertedOptions;
    }
  }

  /**
   * Downloads this blob to the given file path using specified blob read options.
   *
   * @param path destination
   * @param options blob read options
   * @throws StorageException upon failure
   */
  public void downloadTo(Path path, BlobSourceOption... options) {
    try (OutputStream outputStream = Files.newOutputStream(path);
        ReadChannel reader = reader(options)) {
      WritableByteChannel channel = Channels.newChannel(outputStream);
      ByteBuffer bytes = ByteBuffer.allocate(DEFAULT_CHUNK_SIZE);
      while (reader.read(bytes) > 0) {
        bytes.flip();
        channel.write(bytes);
        bytes.clear();
      }
    } catch (IOException e) {
      throw new StorageException(e);
    }
  }

  /**
   * Downloads this blob to the given file path.
   *
   * <p>This method is replaced with {@link #downloadTo(Path, BlobSourceOption...)}, but is kept
   * here for binary compatibility with the older versions of the client library.
   *
   * @param path destination
   * @throws StorageException upon failure
   */
  public void downloadTo(Path path) {
    downloadTo(path, new BlobSourceOption[0]);
  }

  /** Builder for {@code Blob}. */
  public static class Builder extends BlobInfo.Builder {

    private final Storage storage;
    private final BlobInfo.BuilderImpl infoBuilder;

    Builder(Blob blob) {
      this.storage = blob.getStorage();
      this.infoBuilder = new BlobInfo.BuilderImpl(blob);
    }

    @Override
    public Builder setBlobId(BlobId blobId) {
      infoBuilder.setBlobId(blobId);
      return this;
    }

    @Override
    Builder setGeneratedId(String generatedId) {
      infoBuilder.setGeneratedId(generatedId);
      return this;
    }

    @Override
    public Builder setContentType(String contentType) {
      infoBuilder.setContentType(contentType);
      return this;
    }

    @Override
    public Builder setContentDisposition(String contentDisposition) {
      infoBuilder.setContentDisposition(contentDisposition);
      return this;
    }

    @Override
    public Builder setContentLanguage(String contentLanguage) {
      infoBuilder.setContentLanguage(contentLanguage);
      return this;
    }

    @Override
    public Builder setContentEncoding(String contentEncoding) {
      infoBuilder.setContentEncoding(contentEncoding);
      return this;
    }

    @Override
    Builder setComponentCount(Integer componentCount) {
      infoBuilder.setComponentCount(componentCount);
      return this;
    }

    @Override
    public Builder setCacheControl(String cacheControl) {
      infoBuilder.setCacheControl(cacheControl);
      return this;
    }

    @Override
    public Builder setAcl(List<Acl> acl) {
      infoBuilder.setAcl(acl);
      return this;
    }

    @Override
    Builder setOwner(Entity owner) {
      infoBuilder.setOwner(owner);
      return this;
    }

    @Override
    Builder setSize(Long size) {
      infoBuilder.setSize(size);
      return this;
    }

    @Override
    Builder setEtag(String etag) {
      infoBuilder.setEtag(etag);
      return this;
    }

    @Override
    Builder setSelfLink(String selfLink) {
      infoBuilder.setSelfLink(selfLink);
      return this;
    }

    @Override
    public Builder setMd5(String md5) {
      infoBuilder.setMd5(md5);
      return this;
    }

    @Override
    public Builder setMd5FromHexString(String md5HexString) {
      infoBuilder.setMd5FromHexString(md5HexString);
      return this;
    }

    @Override
    public Builder setCrc32c(String crc32c) {
      infoBuilder.setCrc32c(crc32c);
      return this;
    }

    @Override
    public Builder setCrc32cFromHexString(String crc32cHexString) {
      infoBuilder.setCrc32cFromHexString(crc32cHexString);
      return this;
    }

    @Override
    Builder setMediaLink(String mediaLink) {
      infoBuilder.setMediaLink(mediaLink);
      return this;
    }

    @Override
    public Builder setMetadata(Map<String, String> metadata) {
      infoBuilder.setMetadata(metadata);
      return this;
    }

    @Override
    public Builder setStorageClass(StorageClass storageClass) {
      infoBuilder.setStorageClass(storageClass);
      return this;
    }

    @Override
    Builder setMetageneration(Long metageneration) {
      infoBuilder.setMetageneration(metageneration);
      return this;
    }

    @Override
    Builder setDeleteTime(Long deleteTime) {
      infoBuilder.setDeleteTime(deleteTime);
      return this;
    }

    @Override
    Builder setUpdateTime(Long updateTime) {
      infoBuilder.setUpdateTime(updateTime);
      return this;
    }

    @Override
    Builder setCreateTime(Long createTime) {
      infoBuilder.setCreateTime(createTime);
      return this;
    }

    @Override
    Builder setIsDirectory(boolean isDirectory) {
      infoBuilder.setIsDirectory(isDirectory);
      return this;
    }

    @Override
    Builder setCustomerEncryption(CustomerEncryption customerEncryption) {
      infoBuilder.setCustomerEncryption(customerEncryption);
      return this;
    }

    @Override
    Builder setKmsKeyName(String kmsKeyName) {
      infoBuilder.setKmsKeyName(kmsKeyName);
      return this;
    }

    @Override
    public Builder setEventBasedHold(Boolean eventBasedHold) {
      infoBuilder.setEventBasedHold(eventBasedHold);
      return this;
    }

    @Override
    public Builder setTemporaryHold(Boolean temporaryHold) {
      infoBuilder.setTemporaryHold(temporaryHold);
      return this;
    }

    @Override
    Builder setRetentionExpirationTime(Long retentionExpirationTime) {
      infoBuilder.setRetentionExpirationTime(retentionExpirationTime);
      return this;
    }

    @Override
    public Blob build() {
      return new Blob(storage, infoBuilder);
    }
  }

  Blob(Storage storage, BlobInfo.BuilderImpl infoBuilder) {
    super(infoBuilder);
    this.storage = checkNotNull(storage);
    this.options = storage.getOptions();
  }

  /**
   * Checks if this blob exists.
   *
   * <p>Example of checking if the blob exists.
   *
   * <pre>{@code
   * boolean exists = blob.exists();
   * if (exists) {
   *   // the blob exists
   * } else {
   *   // the blob was not found
   * }
   * }</pre>
   *
   * @param options blob read options
   * @return true if this blob exists, false otherwise
   * @throws StorageException upon failure
   */
  public boolean exists(BlobSourceOption... options) {
    int length = options.length;
    Storage.BlobGetOption[] getOptions = Arrays.copyOf(toGetOptions(this, options), length + 1);
    getOptions[length] = Storage.BlobGetOption.fields();
    return storage.get(getBlobId(), getOptions) != null;
  }

  /**
   * Returns this blob's content.
   *
   * <p>Example of reading all bytes of the blob, if its generation matches the {@link
   * Blob#getGeneration()} value, otherwise a {@link StorageException} is thrown.
   *
   * <pre>{@code
   * byte[] content = blob.getContent(BlobSourceOption.generationMatch());
   * }</pre>
   *
   * @param options blob read options
   * @throws StorageException upon failure
   */
  public byte[] getContent(BlobSourceOption... options) {
    return storage.readAllBytes(getBlobId(), toSourceOptions(this, options));
  }

  /**
   * Fetches current blob's latest information. Returns {@code null} if the blob does not exist.
   *
   * <p>Example of getting the blob's latest information, if its generation does not match the
   * {@link Blob#getGeneration()} value, otherwise a {@link StorageException} is thrown.
   *
   * <pre>{@code
   * Blob latestBlob = blob.reload(BlobSourceOption.generationNotMatch());
   * if (latestBlob == null) {
   *   // the blob was not found
   * }
   * }</pre>
   *
   * @param options blob read options
   * @return a {@code Blob} object with latest information or {@code null} if not found
   * @throws StorageException upon failure
   */
  public Blob reload(BlobSourceOption... options) {
    return storage.get(getBlobId(), toGetOptions(this, options));
  }

  /**
   * Updates the blob's information. Bucket or blob's name cannot be changed by this method. If you
   * want to rename the blob or move it to a different bucket use the {@link #copyTo} and {@link
   * #delete} operations. A new {@code Blob} object is returned. By default no checks are made on
   * the metadata generation of the current blob. If you want to update the information only if the
   * current blob metadata are at their latest version use the {@code metagenerationMatch} option:
   * {@code newBlob.update(BlobTargetOption.metagenerationMatch())}.
   *
   * <p>Original metadata are merged with metadata in the provided {@code blobInfo}. If the original
   * metadata already contains a key specified in the provided {@code blobInfo's} metadata map, it
   * will be replaced by the new value. Removing metadata can be done by setting that metadata's
   * value to {@code null}.
   *
<<<<<<< HEAD
   * <p>Example of adding new metadata values or replacing existing ones.
=======
   * <p>Example of adding new metadata values or replacing existing ones
>>>>>>> cb409e99
   *
   * <pre>{@code
   * String bucketName = "my_unique_bucket";
   * String blobName = "my_blob_name";
   * Map<String, String> newMetadata = new HashMap<>();
   * newMetadata.put("keyToAdd", "value");
   * Blob blob = storage.update(BlobInfo.newBuilder(bucketName, blobName)
   *     .setMetadata(newMetadata)
   *     .build());
   * }</pre>
   *
<<<<<<< HEAD
   * <p>Example of removing metadata values.
=======
   * <p>Example of removing metadata values
>>>>>>> cb409e99
   *
   * <pre>{@code
   * String bucketName = "my_unique_bucket";
   * String blobName = "my_blob_name";
   * Map<String, String> newMetadata = new HashMap<>();
   * newMetadata.put("keyToRemove", null);
   * Blob blob = storage.update(BlobInfo.newBuilder(bucketName, blobName)
   *     .setMetadata(newMetadata)
   *     .build());
   * }</pre>
   *
   * @param options update options
   * @return a {@code Blob} object with updated information
   * @throws StorageException upon failure
   */
  public Blob update(BlobTargetOption... options) {
    return storage.update(this, options);
  }

  /**
   * Deletes this blob.
   *
   * <p>Example of deleting the blob, if its generation matches the {@link Blob#getGeneration()}
   * value, otherwise a {@link StorageException} is thrown.
   *
   * <pre>{@code
   * boolean deleted = blob.delete(BlobSourceOption.generationMatch());
   * if (deleted) {
   *   // the blob was deleted
   * } else {
   *   // the blob was not found
   * }
   * }</pre>
   *
   * @param options blob delete options
   * @return {@code true} if blob was deleted, {@code false} if it was not found
   * @throws StorageException upon failure
   */
  public boolean delete(BlobSourceOption... options) {
    return storage.delete(getBlobId(), toSourceOptions(this, options));
  }

  /**
   * Sends a copy request for the current blob to the target blob. Possibly also some of the
   * metadata are copied (e.g. content-type).
   *
   * <p>Example of copying the blob to a different bucket with a different name.
   *
   * <pre>{@code
   * String bucketName = "my_unique_bucket";
   * String blobName = "copy_blob_name";
   * CopyWriter copyWriter = blob.copyTo(BlobId.of(bucketName, blobName));
   * Blob copiedBlob = copyWriter.getResult();
   * }</pre>
   *
   * @param targetBlob target blob's id
   * @param options source blob options
   * @return a {@link CopyWriter} object that can be used to get information on the newly created
   *     blob or to complete the copy if more than one RPC request is needed
   * @throws StorageException upon failure
   */
  public CopyWriter copyTo(BlobId targetBlob, BlobSourceOption... options) {
    CopyRequest copyRequest =
        CopyRequest.newBuilder()
            .setSource(getBucket(), getName())
            .setSourceOptions(toSourceOptions(this, options))
            .setTarget(targetBlob)
            .build();
    return storage.copy(copyRequest);
  }

  /**
   * Sends a copy request for the current blob to the target bucket, preserving its name. Possibly
   * copying also some of the metadata (e.g. content-type).
   *
   * <p>Example of copying the blob to a different bucket, keeping the original name.
   *
   * <pre>{@code
   * String bucketName = "my_unique_bucket";
   * CopyWriter copyWriter = blob.copyTo(bucketName);
   * Blob copiedBlob = copyWriter.getResult();
   * }</pre>
   *
   * @param targetBucket target bucket's name
   * @param options source blob options
   * @return a {@link CopyWriter} object that can be used to get information on the newly created
   *     blob or to complete the copy if more than one RPC request is needed
   * @throws StorageException upon failure
   */
  public CopyWriter copyTo(String targetBucket, BlobSourceOption... options) {
    return copyTo(targetBucket, getName(), options);
  }

  /**
   * Sends a copy request for the current blob to the target blob. Possibly also some of the
   * metadata are copied (e.g. content-type).
   *
   * <p>Example of copying the blob to a different bucket with a different name.
   *
   * <pre>{@code
   * String bucketName = "my_unique_bucket";
   * String blobName = "copy_blob_name";
   * CopyWriter copyWriter = blob.copyTo(bucketName, blobName);
   * Blob copiedBlob = copyWriter.getResult();
   * }</pre>
   *
   * <p>Example of moving a blob to a different bucket with a different name.
   *
   * <pre>{@code
   * String destBucket = "my_unique_bucket";
   * String destBlob = "move_blob_name";
   * CopyWriter copyWriter = blob.copyTo(destBucket, destBlob);
   * Blob copiedBlob = copyWriter.getResult();
   * boolean deleted = blob.delete();
   * }</pre>
   *
   * @param targetBucket target bucket's name
   * @param targetBlob target blob's name
   * @param options source blob options
   * @return a {@link CopyWriter} object that can be used to get information on the newly created
   *     blob or to complete the copy if more than one RPC request is needed
   * @throws StorageException upon failure
   */
  public CopyWriter copyTo(String targetBucket, String targetBlob, BlobSourceOption... options) {
    return copyTo(BlobId.of(targetBucket, targetBlob), options);
  }

  /**
   * Returns a {@code ReadChannel} object for reading this blob's content.
   *
   * <p>Example of reading the blob's content through a reader.
   *
   * <pre>{@code
   * try (ReadChannel reader = blob.reader()) {
   *   ByteBuffer bytes = ByteBuffer.allocate(64 * 1024);
   *   while (reader.read(bytes) > 0) {
   *     bytes.flip();
   *     // do something with bytes
   *     bytes.clear();
   *   }
   * }
   * }</pre>
   *
   * <p>Example of reading just a portion of the blob's content.
   *
   * <pre>{@code
   * int start = 1;
   * int end = 8;
   * try (ReadChannel reader = blob.reader()) {
   *   reader.seek(start);
   *   ByteBuffer bytes = ByteBuffer.allocate(end - start);
   *   reader.read(bytes);
   *   return bytes.array();
   * }
   * }</pre>
   *
   * @param options blob read options
   * @throws StorageException upon failure
   */
  public ReadChannel reader(BlobSourceOption... options) {
    return storage.reader(getBlobId(), toSourceOptions(this, options));
  }

  /**
   * Returns a {@code WriteChannel} object for writing to this blob. By default any md5 and crc32c
   * values in the current blob are ignored unless requested via the {@code
   * BlobWriteOption.md5Match} and {@code BlobWriteOption.crc32cMatch} options.
   *
   * <p>Example of writing the blob's content through a writer.
   *
   * <pre>{@code
   * byte[] content = "Hello, World!".getBytes(UTF_8);
   * try (WriteChannel writer = blob.writer()) {
   *   try {
   *     writer.write(ByteBuffer.wrap(content, 0, content.length));
   *   } catch (Exception ex) {
   *     // handle exception
   *   }
   * }
   * }</pre>
   *
   * @param options target blob options
   * @throws StorageException upon failure
   */
  public WriteChannel writer(BlobWriteOption... options) {
    return storage.writer(this, options);
  }

  /**
   * Generates a signed URL for this blob. If you want to allow access for a fixed amount of time to
   * this blob, you can use this method to generate a URL that is only valid within a certain time
   * period. This is particularly useful if you don't want publicly accessible blobs, but also don't
   * want to require users to explicitly log in. Signing a URL requires a service account signer. If
   * an instance of {@link com.google.auth.ServiceAccountSigner} was passed to {@link
   * StorageOptions}' builder via {@code setCredentials(Credentials)} or the default credentials are
   * being used and the environment variable {@code GOOGLE_APPLICATION_CREDENTIALS} is set or your
   * application is running in App Engine, then {@code signUrl} will use that credentials to sign
   * the URL. If the credentials passed to {@link StorageOptions} do not implement {@link
   * ServiceAccountSigner} (this is the case, for instance, for Compute Engine credentials and
   * Google Cloud SDK credentials) then {@code signUrl} will throw an {@link IllegalStateException}
   * unless an implementation of {@link ServiceAccountSigner} is passed using the {@link
   * SignUrlOption#signWith(ServiceAccountSigner)} option.
   *
   * <p>A service account signer is looked for in the following order:
   *
   * <ol>
   *   <li>The signer passed with the option {@link SignUrlOption#signWith(ServiceAccountSigner)}
   *   <li>The credentials passed to {@link StorageOptions}
   *   <li>The default credentials, if no credentials were passed to {@link StorageOptions}
   * </ol>
   *
   * <p>Example of creating a signed URL for the blob that is valid for 2 weeks, using the default
   * credentials for signing the URL.
   *
   * <pre>{@code
   * URL signedUrl = blob.signUrl(14, TimeUnit.DAYS);
   * }</pre>
   *
   * <p>Example of creating a signed URL for the blob passing the {@link
   * SignUrlOption#signWith(ServiceAccountSigner)} option, that will be used to sign the URL.
   *
   * <pre>{@code
   * String keyPath = "/path/to/key.json";
   * URL signedUrl = blob.signUrl(14, TimeUnit.DAYS, SignUrlOption.signWith(
   *     ServiceAccountCredentials.fromStream(new FileInputStream(keyPath))));
   * }</pre>
   *
   * @param duration time until the signed URL expires, expressed in {@code unit}. The finer
   *     granularity supported is 1 second, finer granularities will be truncated
   * @param unit time unit of the {@code duration} parameter
   * @param options optional URL signing options
   * @return a signed URL for this blob and the specified options
   * @throws IllegalStateException if {@link SignUrlOption#signWith(ServiceAccountSigner)} was not
   *     used and no implementation of {@link ServiceAccountSigner} was provided to {@link
   *     StorageOptions}
   * @throws IllegalArgumentException if {@code SignUrlOption.withMd5()} option is used and {@code
   *     blobInfo.md5()} is {@code null}
   * @throws IllegalArgumentException if {@code SignUrlOption.withContentType()} option is used and
   *     {@code blobInfo.contentType()} is {@code null}
   * @throws SigningException if the attempt to sign the URL failed
   * @see <a href="https://cloud.google.com/storage/docs/access-control#Signed-URLs">Signed-URLs</a>
   */
  public URL signUrl(long duration, TimeUnit unit, SignUrlOption... options) {
    return storage.signUrl(this, duration, unit, options);
  }

  /**
   * Returns the ACL entry for the specified entity on this blob or {@code null} if not found.
   *
   * <p>Example of getting the ACL entry for an entity.
   *
   * <pre>{@code
   * Acl acl = blob.getAcl(User.ofAllAuthenticatedUsers());
   * }</pre>
   *
   * @throws StorageException upon failure
   */
  public Acl getAcl(Entity entity) {
    return storage.getAcl(getBlobId(), entity);
  }

  /**
   * Deletes the ACL entry for the specified entity on this blob.
   *
   * <p>Example of deleting the ACL entry for an entity.
   *
   * <pre>{@code
   * boolean deleted = blob.deleteAcl(User.ofAllAuthenticatedUsers());
   * if (deleted) {
   *   // the acl entry was deleted
   * } else {
   *   // the acl entry was not found
   * }
   * }</pre>
   *
   * @return {@code true} if the ACL was deleted, {@code false} if it was not found
   * @throws StorageException upon failure
   */
  public boolean deleteAcl(Entity entity) {
    return storage.deleteAcl(getBlobId(), entity);
  }

  /**
   * Creates a new ACL entry on this blob.
   *
   * <p>Example of creating a new ACL entry.
   *
   * <pre>{@code
   * Acl acl = blob.createAcl(Acl.of(User.ofAllAuthenticatedUsers(), Acl.Role.READER));
   * }</pre>
   *
   * @throws StorageException upon failure
   */
  public Acl createAcl(Acl acl) {
    return storage.createAcl(getBlobId(), acl);
  }

  /**
   * Updates an ACL entry on this blob.
   *
   * <p>Example of updating a new ACL entry.
   *
   * <pre>{@code
   * Acl acl = blob.updateAcl(Acl.of(User.ofAllAuthenticatedUsers(), Acl.Role.OWNER));
   * }</pre>
   *
   * @throws StorageException upon failure
   */
  public Acl updateAcl(Acl acl) {
    return storage.updateAcl(getBlobId(), acl);
  }

  /**
   * Lists the ACL entries for this blob.
   *
   * <p>Example of listing the ACL entries.
   *
   * <pre>{@code
   * List<Acl> acls = blob.listAcls();
   * for (Acl acl : acls) {
   *   // do something with ACL entry
   * }
   * }</pre>
   *
   * @throws StorageException upon failure
   */
  public List<Acl> listAcls() {
    return storage.listAcls(getBlobId());
  }

  /** Returns the blob's {@code Storage} object used to issue requests. */
  public Storage getStorage() {
    return storage;
  }

  @Override
  public Builder toBuilder() {
    return new Builder(this);
  }

  @Override
  public final boolean equals(Object obj) {
    if (obj == this) {
      return true;
    }
    if (obj == null || !obj.getClass().equals(Blob.class)) {
      return false;
    }
    Blob other = (Blob) obj;
    return Objects.equals(toPb(), other.toPb()) && Objects.equals(options, other.options);
  }

  @Override
  public final int hashCode() {
    return Objects.hash(super.hashCode(), options);
  }

  private void readObject(ObjectInputStream in) throws IOException, ClassNotFoundException {
    in.defaultReadObject();
    this.storage = options.getService();
  }

  static Blob fromPb(Storage storage, StorageObject storageObject) {
    BlobInfo info = BlobInfo.fromPb(storageObject);
    return new Blob(storage, new BlobInfo.BuilderImpl(info));
  }
}<|MERGE_RESOLUTION|>--- conflicted
+++ resolved
@@ -517,27 +517,19 @@
    * will be replaced by the new value. Removing metadata can be done by setting that metadata's
    * value to {@code null}.
    *
-<<<<<<< HEAD
    * <p>Example of adding new metadata values or replacing existing ones.
-=======
-   * <p>Example of adding new metadata values or replacing existing ones
->>>>>>> cb409e99
    *
    * <pre>{@code
    * String bucketName = "my_unique_bucket";
    * String blobName = "my_blob_name";
    * Map<String, String> newMetadata = new HashMap<>();
-   * newMetadata.put("keyToAdd", "value");
+   * newMetadata.put("keyToAddOrUpdate", "value");
    * Blob blob = storage.update(BlobInfo.newBuilder(bucketName, blobName)
    *     .setMetadata(newMetadata)
    *     .build());
    * }</pre>
    *
-<<<<<<< HEAD
    * <p>Example of removing metadata values.
-=======
-   * <p>Example of removing metadata values
->>>>>>> cb409e99
    *
    * <pre>{@code
    * String bucketName = "my_unique_bucket";

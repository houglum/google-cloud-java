--- conflicted
+++ resolved
@@ -96,33 +96,23 @@
   }
 
   @Override
-<<<<<<< HEAD
-  protected com.google.protobuf.Timestamp toPb() {
+  com.google.protobuf.Timestamp toPb() {
     return microsecondsToTimestampPb(timestampMicroseconds);
   }
 
   @Override
-  protected Object fromPb(byte[] bytesPb) throws InvalidProtocolBufferException {
+  Object fromPb(byte[] bytesPb) throws InvalidProtocolBufferException {
     return new DateTime(timestampPbToMicroseconds(
         com.google.protobuf.Timestamp.parseFrom(bytesPb)));
   }
-  
+
   protected static long timestampPbToMicroseconds(com.google.protobuf.Timestamp timestampPb) {
     return timestampPb.getSeconds() * 1000000 + timestampPb.getNanos() / 1000;
   }
-  
+
   protected static com.google.protobuf.Timestamp microsecondsToTimestampPb(long microseconds) {
     long seconds = microseconds / 1000000;
     int nanos = (int) (microseconds % 1000000) * 1000;
     return com.google.protobuf.Timestamp.newBuilder().setSeconds(seconds).setNanos(nanos).build();
-=======
-  Value toPb() {
-    return DatastoreV1.Value.newBuilder().setIntegerValue(timestampMicroseconds).build();
-  }
-
-  @Override
-  Object fromPb(byte[] bytesPb) throws InvalidProtocolBufferException {
-    return new DateTime(DatastoreV1.Value.parseFrom(bytesPb).getIntegerValue());
->>>>>>> 44a1533d
   }
 }
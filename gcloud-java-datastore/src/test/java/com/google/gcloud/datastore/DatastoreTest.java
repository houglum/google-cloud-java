/*
 * Copyright 2015 Google Inc. All Rights Reserved.
 *
 * Licensed under the Apache License, Version 2.0 (the "License");
 * you may not use this file except in compliance with the License.
 * You may obtain a copy of the License at
 *
 *       http://www.apache.org/licenses/LICENSE-2.0
 *
 * Unless required by applicable law or agreed to in writing, software
 * distributed under the License is distributed on an "AS IS" BASIS,
 * WITHOUT WARRANTIES OR CONDITIONS OF ANY KIND, either express or implied.
 * See the License for the specific language governing permissions and
 * limitations under the License.
 */

package com.google.gcloud.datastore;

import static org.junit.Assert.assertEquals;
import static org.junit.Assert.assertFalse;
import static org.junit.Assert.assertNotEquals;
import static org.junit.Assert.assertNotNull;
import static org.junit.Assert.assertNull;
import static org.junit.Assert.assertSame;
import static org.junit.Assert.assertTrue;
import static org.junit.Assert.fail;

import com.google.common.collect.ImmutableList;
import com.google.common.collect.Iterators;
<<<<<<< HEAD
import com.google.datastore.v1beta3.EntityResult;
import com.google.datastore.v1beta3.LookupRequest;
import com.google.datastore.v1beta3.LookupResponse;
import com.google.datastore.v1beta3.PartitionId;
import com.google.datastore.v1beta3.QueryResultBatch;
import com.google.datastore.v1beta3.ReadOptions;
import com.google.datastore.v1beta3.ReadOptions.ReadConsistency;
import com.google.datastore.v1beta3.RunQueryRequest;
import com.google.datastore.v1beta3.RunQueryResponse;
=======
import com.google.common.collect.Lists;
import com.google.gcloud.AuthCredentials;
>>>>>>> 67472741
import com.google.gcloud.RetryParams;
import com.google.gcloud.datastore.Query.ResultType;
import com.google.gcloud.datastore.StructuredQuery.OrderBy;
import com.google.gcloud.datastore.StructuredQuery.PropertyFilter;
import com.google.gcloud.datastore.spi.DatastoreRpc;
import com.google.gcloud.datastore.spi.DatastoreRpcFactory;
import com.google.gcloud.datastore.testing.LocalGcdHelper;
import com.google.protobuf.ByteString;

import org.easymock.EasyMock;
import org.junit.AfterClass;
import org.junit.Before;
import org.junit.BeforeClass;
import org.junit.Rule;
import org.junit.Test;
import org.junit.rules.ExpectedException;
import org.junit.runner.RunWith;
import org.junit.runners.JUnit4;

import java.io.IOException;
import java.util.ArrayList;
import java.util.Collections;
import java.util.HashSet;
import java.util.Iterator;
import java.util.List;
import java.util.Set;

@RunWith(JUnit4.class)
public class DatastoreTest {

  private static final String PROJECT_ID = LocalGcdHelper.DEFAULT_PROJECT_ID;
  private static final String KIND1 = "kind1";
  private static final String KIND2 = "kind2";
  private static final String KIND3 = "kind3";
  private static final NullValue NULL_VALUE = NullValue.of();
  private static final StringValue STR_VALUE = StringValue.of("str");
  private static final BooleanValue BOOL_VALUE = BooleanValue.builder(false)
      .excludeFromIndexes(true).build();
  private static final IncompleteKey INCOMPLETE_KEY1 =
      IncompleteKey.builder(PROJECT_ID, KIND1).build();
  private static final IncompleteKey INCOMPLETE_KEY2 =
      IncompleteKey.builder(PROJECT_ID, KIND2).build();
  private static final Key KEY1 = Key.builder(INCOMPLETE_KEY1, "name").build();
  private static final Key KEY2 = Key.builder(KEY1, KIND2, 1).build();
  private static final Key KEY3 = Key.builder(KEY2).name("bla").build();
  private static final Key KEY4 = Key.builder(KEY2).name("newName1").build();
  private static final Key KEY5 = Key.builder(KEY2).name("newName2").build();
  private static final KeyValue KEY_VALUE = KeyValue.of(KEY1);
  private static final ListValue LIST_VALUE1 = ListValue.builder()
      .addValue(NULL_VALUE)
      .addValue(STR_VALUE, BOOL_VALUE)
      .build();
  private static final ListValue LIST_VALUE2 = ListValue.of(Collections.singletonList(KEY_VALUE));
  private static final DateTimeValue DATE_TIME_VALUE = new DateTimeValue(DateTime.now());
  private static final LatLngValue LAT_LNG_VALUE =
      new LatLngValue(new LatLng(37.422035, -122.084124));
  private static final FullEntity<IncompleteKey> PARTIAL_ENTITY1 =
      FullEntity.builder(INCOMPLETE_KEY2).set("str", STR_VALUE).set("bool", BOOL_VALUE)
          .set("list", LIST_VALUE1).build();
  private static final FullEntity<IncompleteKey> PARTIAL_ENTITY2 =
      FullEntity.builder(PARTIAL_ENTITY1).remove("str").set("bool", true)
          .set("list", LIST_VALUE1.get()).build();
  private static final FullEntity<IncompleteKey> PARTIAL_ENTITY3 =
      FullEntity.builder(PARTIAL_ENTITY1).key(IncompleteKey.builder(PROJECT_ID, KIND3).build())
          .build();
  private static final Entity ENTITY1 = Entity.builder(KEY1)
      .set("str", STR_VALUE)
      .set("date", DATE_TIME_VALUE)
      .set("latLng", LAT_LNG_VALUE)
      .set("bool", BOOL_VALUE)
      .set("partial1", EntityValue.of(PARTIAL_ENTITY1))
      .set("list", LIST_VALUE2)
      .build();
  private static final Entity ENTITY2 = Entity.builder(ENTITY1).key(KEY2).remove("str")
      .set("name", "Dan").setNull("null").set("age", 20).build();
  private static final Entity ENTITY3 = Entity.builder(ENTITY1).key(KEY3).remove("str")
      .set("null", NULL_VALUE).set("partial1", PARTIAL_ENTITY2).set("partial2", ENTITY2).build();

  private DatastoreOptions options;
  private DatastoreOptions rpcMockOptions;
  private Datastore datastore;
  private DatastoreRpcFactory rpcFactoryMock;
  private DatastoreRpc rpcMock;

  private static LocalGcdHelper gcdHelper;
  private static final int PORT = LocalGcdHelper.findAvailablePort(LocalGcdHelper.DEFAULT_PORT);

  @Rule
  public ExpectedException thrown = ExpectedException.none();

  @BeforeClass
  public static void beforeClass() throws IOException, InterruptedException {
    if (!LocalGcdHelper.isActive(PROJECT_ID, PORT)) {
      gcdHelper = LocalGcdHelper.start(PROJECT_ID, PORT, 1.0);
    }
  }

  @Before
  public void setUp() {
    options = DatastoreOptions.builder()
        .projectId(PROJECT_ID)
<<<<<<< HEAD
        .host("localhost:" + PORT)
=======
        .host("http://localhost:" + PORT)
        .authCredentials(AuthCredentials.noAuth())
>>>>>>> 67472741
        .retryParams(RetryParams.noRetries())
        .build();
    datastore = options.service();
    rpcFactoryMock = EasyMock.createStrictMock(DatastoreRpcFactory.class);
    rpcMock = EasyMock.createStrictMock(DatastoreRpc.class);
    rpcMockOptions = options
        .toBuilder()
        .retryParams(RetryParams.defaultInstance())
        .serviceRpcFactory(rpcFactoryMock)
        .build();
    EasyMock.expect(rpcFactoryMock.create(rpcMockOptions)).andReturn(rpcMock);
    StructuredQuery<Key> query = Query.keyQueryBuilder().build();
    QueryResults<Key> result = datastore.run(query);
    datastore.delete(Iterators.toArray(result, Key.class));
    datastore.add(ENTITY1, ENTITY2);
  }

  @AfterClass
  public static void afterClass() throws IOException, InterruptedException {
    if (gcdHelper != null) {
      gcdHelper.stop();
    }
  }

  @Test
  public void testGetOptions() {
    assertSame(options, datastore.options());
  }

  @Test
  public void testNewTransactionCommit() {
    Transaction transaction = datastore.newTransaction();
    transaction.add(ENTITY3);
    Entity entity2 = Entity.builder(ENTITY2)
        .clear()
        .setNull("bla")
        .build();
    transaction.update(entity2);
    transaction.delete(KEY1);
    transaction.commit();

    List<Entity> list = datastore.fetch(KEY1, KEY2, KEY3);
    assertNull(list.get(0));
    assertEquals(entity2, list.get(1));
    assertEquals(ENTITY3, list.get(2));
    assertEquals(3, list.size());

    try {
      transaction.commit();
      fail("Expecting a failure");
    } catch (DatastoreException ex) {
      // expected to fail
    }

    try {
      transaction.rollback();
      fail("Expecting a failure");
    } catch (DatastoreException ex) {
      // expected to fail
    }

    verifyNotUsable(transaction);
  }

  @Test
  public void testTransactionWithRead() {
    Transaction transaction = datastore.newTransaction();
    assertNull(transaction.get(KEY3));
    transaction.add(ENTITY3);
    transaction.commit();
    assertEquals(ENTITY3, datastore.get(KEY3));

    transaction = datastore.newTransaction();
    assertEquals(ENTITY3, transaction.get(KEY3));
    // update entity3 during the transaction
    datastore.put(Entity.builder(ENTITY3).clear().build());
    transaction.update(ENTITY2);
    try {
      transaction.commit();
      fail("Expecting a failure");
    } catch (DatastoreException expected) {
      assertEquals("ABORTED", expected.reason());
    }
  }

  @Test
  public void testTransactionWithQuery() {
    Query<Entity> query = Query.entityQueryBuilder()
        .kind(KIND2)
        .filter(PropertyFilter.hasAncestor(KEY2))
        .build();
    Transaction transaction = datastore.newTransaction();
    QueryResults<Entity> results = transaction.run(query);
    assertEquals(ENTITY2, results.next());
    assertFalse(results.hasNext());
    transaction.add(ENTITY3);
    transaction.commit();
    assertEquals(ENTITY3, datastore.get(KEY3));

    transaction = datastore.newTransaction();
    results = transaction.run(query);
    assertEquals(ENTITY2, results.next());
    transaction.delete(ENTITY3.key());
    // update entity2 during the transaction
    datastore.put(Entity.builder(ENTITY2).clear().build());
    try {
      transaction.commit();
      fail("Expecting a failure");
    } catch (DatastoreException expected) {
      assertEquals("ABORTED", expected.reason());
    }
  }

  @Test
  public void testNewTransactionRollback() {
    Transaction transaction = datastore.newTransaction();
    transaction.add(ENTITY3);
    Entity entity2 = Entity.builder(ENTITY2).clear().setNull("bla")
        .set("list3", StringValue.of("bla"), StringValue.builder("bla").build()).build();
    transaction.update(entity2);
    transaction.delete(KEY1);
    transaction.rollback();
    transaction.rollback(); // should be safe to repeat rollback calls

    try {
      transaction.commit();
      fail("Expecting a failure");
    } catch (DatastoreException ex) {
      // expected to fail
    }

    verifyNotUsable(transaction);

    List<Entity> list = datastore.fetch(KEY1, KEY2, KEY3);
    assertEquals(ENTITY1, list.get(0));
    assertEquals(ENTITY2, list.get(1));
    assertNull(list.get(2));
    assertEquals(3, list.size());
  }

  private void verifyNotUsable(DatastoreWriter writer) {
    try {
      writer.add(ENTITY3);
      fail("Expecting a failure");
    } catch (DatastoreException ex) {
      // expected to fail
    }

    try {
      writer.put(ENTITY3);
      fail("Expecting a failure");
    } catch (DatastoreException ex) {
      // expected to fail
    }

    try {
      writer.update(ENTITY3);
      fail("Expecting a failure");
    } catch (DatastoreException ex) {
      // expected to fail
    }

    try {
      writer.delete(ENTITY3.key());
      fail("Expecting a failure");
    } catch (DatastoreException ex) {
      // expected to fail
    }
  }

  @Test
  public void testNewBatch() {
    Batch batch = datastore.newBatch();
    Entity entity1 = Entity.builder(ENTITY1).clear().build();
    Entity entity2 = Entity.builder(ENTITY2).clear().setNull("bla").build();
    Entity entity4 = Entity.builder(KEY4).set("value", StringValue.of("value")).build();
    Entity entity5 = Entity.builder(KEY5).set("value", "value").build();

    List<Entity> entities = batch.add(entity4, PARTIAL_ENTITY2, entity5);
    Entity entity6 = entities.get(1);
    assertSame(entity4, entities.get(0));
    assertEquals(PARTIAL_ENTITY2.properties(), entity6.properties());
    assertEquals(PARTIAL_ENTITY2.key().projectId(), entity6.key().projectId());
    assertEquals(PARTIAL_ENTITY2.key().namespace(), entity6.key().namespace());
    assertEquals(PARTIAL_ENTITY2.key().ancestors(), entity6.key().ancestors());
    assertEquals(PARTIAL_ENTITY2.key().kind(), entity6.key().kind());
    assertEquals(PARTIAL_ENTITY2.key(), IncompleteKey.builder(entity6.key()).build());
    assertNotEquals(PARTIAL_ENTITY2.key().path(), entity6.key().path());
    assertNotEquals(PARTIAL_ENTITY2.key(), entity6.key());
    assertSame(entity5, entities.get(2));
    batch.addWithDeferredIdAllocation(PARTIAL_ENTITY3);
    batch.put(ENTITY3, entity1, entity2);

    Batch.Response response = batch.submit();
    entities = datastore.fetch(KEY1, KEY2, KEY3, entity4.key(), entity5.key(), entity6.key());
    assertEquals(entity1, entities.get(0));
    assertEquals(entity2, entities.get(1));
    assertEquals(ENTITY3, entities.get(2));
    assertEquals(entity4, entities.get(3));
    assertEquals(entity5, entities.get(4));
    assertEquals(entity6, entities.get(5));
    assertEquals(6, entities.size());
    List<Key> generatedKeys = response.generatedKeys();
    assertEquals(1, generatedKeys.size());
    assertEquals(PARTIAL_ENTITY3.properties(), datastore.get(generatedKeys.get(0)).properties());
    assertEquals(PARTIAL_ENTITY3.key(), IncompleteKey.builder(generatedKeys.get(0)).build());

    try {
      batch.submit();
      fail("Expecting a failure");
    } catch (DatastoreException ex) {
      // expected to fail
    }
    verifyNotUsable(batch);

    batch = datastore.newBatch();
    batch.delete(entity4.key(), entity5.key());
    batch.update(ENTITY1, ENTITY2, ENTITY3);
    batch.submit();
    entities = datastore.fetch(KEY1, KEY2, KEY3, entity4.key(), entity5.key());
    assertEquals(ENTITY1, entities.get(0));
    assertEquals(ENTITY2, entities.get(1));
    assertEquals(ENTITY3, entities.get(2));
    assertNull(entities.get(3));
    assertNull(entities.get(4));
    assertEquals(5, entities.size());
  }

  @Test
  public void testRunGqlQueryNoCasting() {
    Query<Entity> query1 =
        Query.gqlQueryBuilder(ResultType.ENTITY, "select * from " + KIND1).build();
    QueryResults<Entity> results1 = datastore.run(query1);
    assertTrue(results1.hasNext());
    assertEquals(ENTITY1, results1.next());
    assertFalse(results1.hasNext());

    datastore.put(ENTITY3);
    Query<? extends Entity> query2 =  Query.gqlQueryBuilder(
        ResultType.ENTITY, "select * from " + KIND2 + " order by __key__").build();
    QueryResults<? extends Entity> results2 = datastore.run(query2);
    assertTrue(results2.hasNext());
    assertEquals(ENTITY2, results2.next());
    assertTrue(results2.hasNext());
    assertEquals(ENTITY3, results2.next());
    assertFalse(results2.hasNext());

    query1 = Query.gqlQueryBuilder(ResultType.ENTITY, "select * from bla").build();
    results1 = datastore.run(query1);
    assertFalse(results1.hasNext());

    Query<Key> keyOnlyQuery =
        Query.gqlQueryBuilder(ResultType.KEY, "select __key__ from " + KIND1).build();
    QueryResults<Key> keyOnlyResults = datastore.run(keyOnlyQuery);
    assertTrue(keyOnlyResults.hasNext());
    assertEquals(KEY1, keyOnlyResults.next());
    assertFalse(keyOnlyResults.hasNext());

    GqlQuery<ProjectionEntity> keyProjectionQuery = Query.gqlQueryBuilder(
        ResultType.PROJECTION_ENTITY, "select __key__ from " + KIND1).build();
    QueryResults<ProjectionEntity> keyProjectionResult = datastore.run(keyProjectionQuery);
    assertTrue(keyProjectionResult.hasNext());
    ProjectionEntity projectionEntity = keyProjectionResult.next();
    assertEquals(KEY1, projectionEntity.key());
    assertTrue(projectionEntity.properties().isEmpty());
    assertFalse(keyProjectionResult.hasNext());

    GqlQuery<ProjectionEntity> projectionQuery = Query.gqlQueryBuilder(
        ResultType.PROJECTION_ENTITY, "select str, date from " + KIND1).build();

    QueryResults<ProjectionEntity> projectionResult = datastore.run(projectionQuery);
    assertTrue(projectionResult.hasNext());
    projectionEntity = projectionResult.next();
    assertEquals("str", projectionEntity.getString("str"));
    assertEquals(DATE_TIME_VALUE.get(), projectionEntity.getDateTime("date"));
    assertEquals(DATE_TIME_VALUE.get().timestampMicroseconds(),
        projectionEntity.getLong("date"));
    assertEquals(2, projectionEntity.names().size());
    assertFalse(projectionResult.hasNext());
  }

  @Test
  public void testRunGqlQueryWithCasting() {
    @SuppressWarnings("unchecked")
    Query<Entity> query1 =
        (Query<Entity>) Query.gqlQueryBuilder("select * from " + KIND1).build();
    QueryResults<Entity> results1 = datastore.run(query1);
    assertTrue(results1.hasNext());
    assertEquals(ENTITY1, results1.next());
    assertFalse(results1.hasNext());

    Query<?> query2 = Query.gqlQueryBuilder("select * from " + KIND1).build();
    QueryResults<?> results2 = datastore.run(query2);
    assertSame(Entity.class, results2.resultClass());
    @SuppressWarnings("unchecked")
    QueryResults<Entity> results3 = (QueryResults<Entity>) results2;
    assertTrue(results3.hasNext());
    assertEquals(ENTITY1, results3.next());
    assertFalse(results3.hasNext());
  }

  @Test
  public void testGqlQueryPagination() throws DatastoreException {
    List<RunQueryResponse> responses = buildResponsesForQueryPagination();
    for (int i = 0; i < responses.size(); i++) {
      EasyMock.expect(rpcMock.runQuery(EasyMock.anyObject(RunQueryRequest.class)))
          .andReturn(responses.get(i));
    }
    EasyMock.replay(rpcFactoryMock, rpcMock);
    Datastore mockDatastore = rpcMockOptions.service();
    QueryResults<Key> results =
        mockDatastore.run(Query.gqlQueryBuilder(ResultType.KEY, "select __key__ from *").build());
    int count = 0;
    while (results.hasNext()) {
      count += 1;
      results.next();
    }
    assertEquals(count, 5);
    EasyMock.verify(rpcFactoryMock, rpcMock);
  }

  @Test
  public void testRunStructuredQuery() {
    Query<Entity> query =
        Query.entityQueryBuilder().kind(KIND1).orderBy(OrderBy.asc("__key__")).build();
    QueryResults<Entity> results1 = datastore.run(query);
    assertTrue(results1.hasNext());
    assertEquals(ENTITY1, results1.next());
    assertFalse(results1.hasNext());

    Query<Key> keyOnlyQuery =  Query.keyQueryBuilder().kind(KIND1).build();
    QueryResults<Key> results2 = datastore.run(keyOnlyQuery);
    assertTrue(results2.hasNext());
    assertEquals(ENTITY1.key(), results2.next());
    assertFalse(results2.hasNext());

    StructuredQuery<ProjectionEntity> keyOnlyProjectionQuery =
        Query.projectionEntityQueryBuilder()
        .kind(KIND1).projection("__key__").build();
    QueryResults<ProjectionEntity> results3 = datastore.run(keyOnlyProjectionQuery);
    assertTrue(results3.hasNext());
    ProjectionEntity projectionEntity = results3.next();
    assertEquals(ENTITY1.key(), projectionEntity.key());
    assertTrue(projectionEntity.names().isEmpty());
    assertFalse(results2.hasNext());

    StructuredQuery<ProjectionEntity> projectionQuery = Query.projectionEntityQueryBuilder()
        .kind(KIND2)
        .projection("age")
        .filter(PropertyFilter.gt("age", 18))
        .distinctOn("age")
        .orderBy(OrderBy.asc("age"))
        .limit(10)
        .build();

    QueryResults<ProjectionEntity> results4 = datastore.run(projectionQuery);
    assertTrue(results4.hasNext());
    ProjectionEntity entity = results4.next();
    assertEquals(ENTITY2.key(), entity.key());
    assertEquals(20, entity.getLong("age"));
    assertEquals(1, entity.properties().size());
    assertFalse(results4.hasNext());
  }

  @Test
  public void testStructuredQueryPagination() throws DatastoreException {
    List<RunQueryResponse> responses = buildResponsesForQueryPagination();
    for (int i = 0; i < responses.size(); i++) {
      EasyMock.expect(rpcMock.runQuery(EasyMock.anyObject(RunQueryRequest.class)))
          .andReturn(responses.get(i));
    }
    EasyMock.replay(rpcFactoryMock, rpcMock);
    Datastore datastore = rpcMockOptions.service();
    QueryResults<Key> results = datastore.run(Query.keyQueryBuilder().build());
    int count = 0;
    while (results.hasNext()) {
      count += 1;
      results.next();
    }
    assertEquals(count, 5);
    EasyMock.verify(rpcFactoryMock, rpcMock);
  }

  private List<RunQueryResponse> buildResponsesForQueryPagination() {
    Entity entity4 = Entity.builder(KEY4).set("value", StringValue.of("value")).build();
    Entity entity5 = Entity.builder(KEY5).set("value", "value").build();
    datastore.add(ENTITY3, entity4, entity5);
    List<RunQueryResponse> responses = new ArrayList<>();
    Query<Key> query = Query.keyQueryBuilder().build();
    RunQueryRequest.Builder requestPb = RunQueryRequest.newBuilder();
    query.populatePb(requestPb);
    QueryResultBatch queryResultBatchPb = RunQueryResponse.newBuilder()
        .mergeFrom(((DatastoreImpl) datastore).runQuery(requestPb.build()))
        .getBatch();
    QueryResultBatch queryResultBatchPb1 = QueryResultBatch.newBuilder()
        .mergeFrom(queryResultBatchPb)
        .setMoreResults(QueryResultBatch.MoreResultsType.NOT_FINISHED)
        .clearEntityResults()
        .addAllEntityResults(queryResultBatchPb.getEntityResultsList().subList(0, 1))
        .setEndCursor(queryResultBatchPb.getEntityResultsList().get(0).getCursor())
        .build();
    responses.add(RunQueryResponse.newBuilder().setBatch(queryResultBatchPb1).build());
    QueryResultBatch queryResultBatchPb2 = QueryResultBatch.newBuilder()
        .mergeFrom(queryResultBatchPb)
        .setMoreResults(QueryResultBatch.MoreResultsType.NOT_FINISHED)
        .clearEntityResults()
        .addAllEntityResults(queryResultBatchPb.getEntityResultsList().subList(1, 3))
        .setEndCursor(queryResultBatchPb.getEntityResultsList().get(2).getCursor())
        .build();
    responses.add(RunQueryResponse.newBuilder().setBatch(queryResultBatchPb2).build());
    QueryResultBatch queryResultBatchPb3 = QueryResultBatch.newBuilder()
        .mergeFrom(queryResultBatchPb)
        .setMoreResults(QueryResultBatch.MoreResultsType.NO_MORE_RESULTS)
        .clearEntityResults()
        .addAllEntityResults(queryResultBatchPb.getEntityResultsList().subList(3, 5))
        .setEndCursor(queryResultBatchPb.getEntityResultsList().get(4).getCursor())
        .build();
    responses.add(RunQueryResponse.newBuilder().setBatch(queryResultBatchPb3).build());
    return responses;
  }

  public void testQueryPaginationWithLimit() throws DatastoreException {
    List<RunQueryResponse> responses = buildResponsesForQueryPaginationWithLimit();
    List<ByteString> endCursors = Lists.newArrayListWithCapacity(responses.size());
    for (RunQueryResponse response : responses) {
      EasyMock.expect(rpcMock.runQuery(EasyMock.anyObject(RunQueryRequest.class)))
          .andReturn(response);
      if (response.getBatch().getMoreResults() != QueryResultBatch.MoreResultsType.NOT_FINISHED) {
        endCursors.add(response.getBatch().getEndCursor());
      }
    }
    EasyMock.replay(rpcFactoryMock, rpcMock);
    Datastore datastore = rpcMockOptions.service();
    int limit = 2;
    int totalCount = 0;
    Iterator<ByteString> cursorIter = endCursors.iterator();
    StructuredQuery<Entity> query = Query.entityQueryBuilder().limit(limit).build();
    while (true) {
      QueryResults<Entity> results = datastore.run(query);
      int resultCount = 0;
      while (results.hasNext()) {
        results.next();
        resultCount++;
        totalCount++;
      }
      assertTrue(cursorIter.hasNext());
      Cursor expectedEndCursor = Cursor.copyFrom(cursorIter.next().toByteArray());
      assertEquals(expectedEndCursor, results.cursorAfter());
      if (resultCount < limit) {
        break;
      }
      query = query.toBuilder().startCursor(results.cursorAfter()).build();
    }
    assertEquals(5, totalCount);
    EasyMock.verify(rpcFactoryMock, rpcMock);
  }

  private List<RunQueryResponse> buildResponsesForQueryPaginationWithLimit() {
    Entity entity4 = Entity.builder(KEY4).set("value", StringValue.of("value")).build();
    Entity entity5 = Entity.builder(KEY5).set("value", "value").build();
    datastore.add(ENTITY3, entity4, entity5);
    DatastoreRpc datastoreRpc = datastore.options().rpc();
    List<RunQueryResponse> responses = new ArrayList<>();
    Query<Entity> query = Query.entityQueryBuilder().build();
    RunQueryRequest.Builder requestPb = RunQueryRequest.newBuilder();
    query.populatePb(requestPb);
    QueryResultBatch queryResultBatchPb = RunQueryResponse.newBuilder()
        .mergeFrom(datastoreRpc.runQuery(requestPb.build()))
        .getBatch();
    QueryResultBatch queryResultBatchPb1 = QueryResultBatch.newBuilder()
        .mergeFrom(queryResultBatchPb)
        .setMoreResults(QueryResultBatch.MoreResultsType.NOT_FINISHED)
<<<<<<< HEAD
        .clearEntityResults()
        .addAllEntityResults(queryResultBatchPb.getEntityResultsList().subList(0, 1))
        .setEndCursor(queryResultBatchPb.getEntityResultsList().get(0).getCursor())
=======
        .clearEntityResult()
        .addAllEntityResult(queryResultBatchPb.getEntityResultList().subList(0, 1))
        .setEndCursor(ByteString.copyFromUtf8("a"))
>>>>>>> 67472741
        .build();
    responses.add(RunQueryResponse.newBuilder().setBatch(queryResultBatchPb1).build());
    QueryResultBatch queryResultBatchPb2 = QueryResultBatch.newBuilder()
        .mergeFrom(queryResultBatchPb)
        .setMoreResults(QueryResultBatch.MoreResultsType.MORE_RESULTS_AFTER_LIMIT)
        .clearEntityResults()
        .addAllEntityResults(queryResultBatchPb.getEntityResultsList().subList(1, 2))
        .setEndCursor(
            ByteString.copyFrom(new byte[] {(byte) 0x80})) // test invalid UTF-8 string
        .build();
    responses.add(RunQueryResponse.newBuilder().setBatch(queryResultBatchPb2).build());
    QueryResultBatch queryResultBatchPb3 = QueryResultBatch.newBuilder()
        .mergeFrom(queryResultBatchPb)
        .setMoreResults(QueryResultBatch.MoreResultsType.MORE_RESULTS_AFTER_LIMIT)
<<<<<<< HEAD
        .clearEntityResults()
        .addAllEntityResults(queryResultBatchPb.getEntityResultsList().subList(2, 4))
        .setEndCursor(queryResultBatchPb.getEntityResultsList().get(3).getCursor())
=======
        .clearEntityResult()
        .addAllEntityResult(queryResultBatchPb.getEntityResultList().subList(2, 4))
        .setEndCursor(ByteString.copyFromUtf8("b"))
>>>>>>> 67472741
        .build();
    responses.add(RunQueryResponse.newBuilder().setBatch(queryResultBatchPb3).build());
    QueryResultBatch queryResultBatchPb4 = QueryResultBatch.newBuilder()
        .mergeFrom(queryResultBatchPb)
        .setMoreResults(QueryResultBatch.MoreResultsType.NO_MORE_RESULTS)
<<<<<<< HEAD
        .clearEntityResults()
        .addAllEntityResults(queryResultBatchPb.getEntityResultsList().subList(4, 5))
        .setEndCursor(queryResultBatchPb.getEntityResultsList().get(4).getCursor())
=======
        .clearEntityResult()
        .addAllEntityResult(queryResultBatchPb.getEntityResultList().subList(4, 5))
        .setEndCursor(ByteString.copyFromUtf8("c"))
>>>>>>> 67472741
        .build();
    responses.add(RunQueryResponse.newBuilder().setBatch(queryResultBatchPb4).build());
    return responses;
  }

  @Test
  public void testEventualConsistencyQuery() {
    ReadOptions readOption =
        ReadOptions.newBuilder().setReadConsistencyValue(ReadConsistency.EVENTUAL_VALUE).build();
    com.google.datastore.v1beta3.GqlQuery query = com.google.datastore.v1beta3.GqlQuery.newBuilder()
        .setQueryString("FROM * SELECT *")
        .build();
    RunQueryRequest.Builder expectedRequest = RunQueryRequest.newBuilder()
        .setReadOptions(readOption)
        .setGqlQuery(query)
        .setPartitionId(PartitionId.newBuilder().setProjectId(PROJECT_ID)
        .build());
    EasyMock.expect(rpcMock.runQuery(expectedRequest.build()))
        .andReturn(RunQueryResponse.newBuilder().build());
    EasyMock.replay(rpcFactoryMock, rpcMock);
    Datastore datastore = rpcMockOptions.service();
    datastore.run(
        Query.gqlQueryBuilder("FROM * SELECT *").build(), ReadOption.eventualConsistency());
    EasyMock.verify(rpcFactoryMock, rpcMock);
  }

  @Test
  public void testToUrlSafe() {
    byte[][] invalidUtf8 =
        new byte[][] {{(byte) 0xfe}, {(byte) 0xc1, (byte) 0xbf}, {(byte) 0xc0}, {(byte) 0x80}};
    for (byte[] bytes : invalidUtf8) {
      assertFalse(ByteString.copyFrom(bytes).isValidUtf8());
      Cursor cursor = new Cursor(ByteString.copyFrom(bytes));
      assertEquals(cursor, Cursor.fromUrlSafe(cursor.toUrlSafe()));
    }
  }

  @Test
  public void testAllocateId() {
    KeyFactory keyFactory = datastore.newKeyFactory().kind(KIND1);
    IncompleteKey pk1 = keyFactory.newKey();
    Key key1 = datastore.allocateId(pk1);
    assertEquals(key1.projectId(), pk1.projectId());
    assertEquals(key1.namespace(), pk1.namespace());
    assertEquals(key1.ancestors(), pk1.ancestors());
    assertEquals(key1.kind(), pk1.kind());
    assertTrue(key1.hasId());
    assertFalse(key1.hasName());
    assertEquals(Key.builder(pk1, key1.id()).build(), key1);

    Key key2 = datastore.allocateId(pk1);
    assertNotEquals(key1, key2);
    assertEquals(Key.builder(pk1, key2.id()).build(), key2);

    Key key3 = datastore.allocateId(key1);
    assertNotEquals(key1, key3);
    assertEquals(Key.builder(pk1, key3.id()).build(), key3);
  }

  @Test
  public void testAllocateIdArray() {
    KeyFactory keyFactory = datastore.newKeyFactory().kind(KIND1);
    IncompleteKey incompleteKey1 = keyFactory.newKey();
    IncompleteKey incompleteKey2 =
        keyFactory.kind(KIND2).ancestors(PathElement.of(KIND1, 10)).newKey();
    Key key3 = keyFactory.newKey("name");
    Key key4 = keyFactory.newKey(1);
    List<Key> result =
        datastore.allocateId(incompleteKey1, incompleteKey2, key3, key4, incompleteKey1, key3);
    assertEquals(6, result.size());
    assertEquals(Key.builder(incompleteKey1, result.get(0).id()).build(), result.get(0));
    assertEquals(Key.builder(incompleteKey1, result.get(4).id()).build(), result.get(4));
    assertEquals(Key.builder(incompleteKey2, result.get(1).id()).build(), result.get(1));
    assertEquals(Key.builder(key3).id(result.get(2).id()).build(), result.get(2));
    assertEquals(Key.builder(key3).id(result.get(5).id()).build(), result.get(5));
    assertEquals(Key.builder(key4).id(result.get(3).id()).build(), result.get(3));
  }

  @Test
  public void testGet() {
    Entity entity = datastore.get(KEY3);
    assertNull(entity);

    entity = datastore.get(KEY1);
    assertEquals(ENTITY1, entity);
    StringValue value1 = entity.getValue("str");
    assertEquals(STR_VALUE, value1);
    BooleanValue value2 = entity.getValue("bool");
    assertEquals(BOOL_VALUE, value2);
    ListValue value3 = entity.getValue("list");
    assertEquals(LIST_VALUE2, value3);
    DateTimeValue value4 = entity.getValue("date");
    assertEquals(DATE_TIME_VALUE, value4);
    LatLngValue value5 = entity.getValue("latLng");
    assertEquals(LAT_LNG_VALUE, value5);
    FullEntity<IncompleteKey> value6 = entity.getEntity("partial1");
    assertEquals(PARTIAL_ENTITY1, value6);
    assertEquals(6, entity.names().size());
    assertFalse(entity.contains("bla"));
  }

  @Test
  public void testLookupEventualConsistency() {
    ReadOptions readOption =
        ReadOptions.newBuilder().setReadConsistencyValue(ReadConsistency.EVENTUAL_VALUE).build();
    com.google.datastore.v1beta3.Key key = com.google.datastore.v1beta3.Key.newBuilder()
        .setPartitionId(PartitionId.newBuilder().setProjectId(PROJECT_ID).build())
        .addPath(com.google.datastore.v1beta3.Key.PathElement.newBuilder()
            .setKind("kind1").setName("name").build())
        .build();
    LookupRequest lookupRequest =
        LookupRequest.newBuilder().setReadOptions(readOption).addKeys(key).build();
    EasyMock.expect(rpcMock.lookup(lookupRequest))
        .andReturn(LookupResponse.newBuilder().build())
        .times(3);
    EasyMock.replay(rpcFactoryMock, rpcMock);
    Datastore datastore = rpcMockOptions.service();
    datastore.get(KEY1, ReadOption.eventualConsistency());
    datastore.get(ImmutableList.of(KEY1), ReadOption.eventualConsistency());
    datastore.fetch(ImmutableList.of(KEY1), ReadOption.eventualConsistency());
    EasyMock.verify(rpcFactoryMock, rpcMock);
  }

  @Test
  public void testGetArrayNoDeferredResults() {
    datastore.put(ENTITY3);
    Iterator<Entity> result =
        datastore.fetch(KEY1, Key.builder(KEY1).name("bla").build(), KEY2, KEY3).iterator();
    assertEquals(ENTITY1, result.next());
    assertNull(result.next());
    assertEquals(ENTITY2, result.next());
    Entity entity3 = result.next();
    assertEquals(ENTITY3, entity3);
    assertTrue(entity3.isNull("null"));
    assertFalse(entity3.getBoolean("bool"));
    assertEquals(LIST_VALUE2.get(), entity3.getList("list"));
    FullEntity<IncompleteKey> partial1 = entity3.getEntity("partial1");
    FullEntity<IncompleteKey> partial2 = entity3.getEntity("partial2");
    assertEquals(PARTIAL_ENTITY2, partial1);
    assertEquals(ENTITY2, partial2);
    assertEquals(ValueType.BOOLEAN, entity3.getValue("bool").type());
    assertEquals(LAT_LNG_VALUE, entity3.getValue("latLng"));
    assertEquals(7, entity3.names().size());
    assertFalse(entity3.contains("bla"));
    try {
      entity3.getString("str");
      fail("Expecting a failure");
    } catch (DatastoreException expected) {
      // expected - no such property
    }
    assertFalse(result.hasNext());
  }

  public void testGetArrayDeferredResults() throws DatastoreException {
    Set<Key> requestedKeys = new HashSet<>();
    requestedKeys.add(KEY1);
    requestedKeys.add(KEY2);
    requestedKeys.add(KEY3);
    requestedKeys.add(KEY4);
    requestedKeys.add(KEY5);
    Iterator<Entity> iter = createDatastoreForDeferredLookup().get(KEY1, KEY2, KEY3, KEY4, KEY5);
    Set<Key> keysOfFoundEntities = new HashSet<>();
    while (iter.hasNext()) {
      keysOfFoundEntities.add(iter.next().key());
    }
    assertEquals(requestedKeys, keysOfFoundEntities);
  }

  public void testFetchArrayDeferredResults() throws DatastoreException {
    List<Entity> foundEntities =
        createDatastoreForDeferredLookup().fetch(KEY1, KEY2, KEY3, KEY4, KEY5);
    assertEquals(foundEntities.get(0).key(), KEY1);
    assertEquals(foundEntities.get(1).key(), KEY2);
    assertEquals(foundEntities.get(2).key(), KEY3);
    assertEquals(foundEntities.get(3).key(), KEY4);
    assertEquals(foundEntities.get(4).key(), KEY5);
    assertEquals(foundEntities.size(), 5);
  }

  private Datastore createDatastoreForDeferredLookup() throws DatastoreException {
    List<com.google.datastore.v1beta3.Key> keysPb = new ArrayList<>();
    keysPb.add(KEY1.toPb());
    keysPb.add(KEY2.toPb());
    keysPb.add(KEY3.toPb());
    keysPb.add(KEY4.toPb());
    keysPb.add(KEY5.toPb());
    List<LookupRequest> lookupRequests = new ArrayList<>();
    lookupRequests.add(LookupRequest.newBuilder().addAllKeys(keysPb).build());
    lookupRequests.add(
        LookupRequest.newBuilder()
            .addKeys(keysPb.get(2))
            .addKeys(keysPb.get(3))
            .addKeys(keysPb.get(5))
            .build());
    lookupRequests.add(LookupRequest.newBuilder().addKeys(keysPb.get(5)).build());
    Entity entity4 = Entity.builder(KEY4).set("value", StringValue.of("value")).build();
    Entity entity5 = Entity.builder(KEY5).set("value", "value").build();
    List<LookupResponse> lookupResponses = new ArrayList<>();
    lookupResponses.add(
        LookupResponse.newBuilder()
            .addFound(EntityResult.newBuilder().setEntity(ENTITY1.toPb()))
            .addFound(EntityResult.newBuilder().setEntity(entity4.toPb()))
            .addDeferred(keysPb.get(2))
            .addDeferred(keysPb.get(3))
            .addDeferred(keysPb.get(5))
            .build());
    lookupResponses.add(
        LookupResponse.newBuilder()
            .addFound(EntityResult.newBuilder().setEntity(ENTITY3.toPb()))
            .addFound(EntityResult.newBuilder().setEntity(entity4.toPb()))
            .addDeferred(keysPb.get(5))
            .build());
    lookupResponses.add(
        LookupResponse.newBuilder()
            .addFound(EntityResult.newBuilder().setEntity(entity5.toPb()))
            .build());
    for (int i = 0; i < lookupRequests.size(); i++) {
      EasyMock.expect(rpcMock.lookup(lookupRequests.get(i))).andReturn(lookupResponses.get(i));
    }
    EasyMock.replay(rpcFactoryMock, rpcMock);
    return rpcMockOptions.service();
  }

  @Test
  public void testAddEntity() {
    List<Entity> keys = datastore.fetch(ENTITY1.key(), ENTITY3.key());
    assertEquals(ENTITY1, keys.get(0));
    assertNull(keys.get(1));
    assertEquals(2, keys.size());

    try {
      datastore.add(ENTITY1);
      fail("Expecting a failure");
    } catch (DatastoreException expected) {
      // expected;
    }

    List<Entity> entities = datastore.add(ENTITY3, PARTIAL_ENTITY1, PARTIAL_ENTITY2);
    assertEquals(ENTITY3, datastore.get(ENTITY3.key()));
    assertEquals(ENTITY3, entities.get(0));
    assertEquals(PARTIAL_ENTITY1.properties(), entities.get(1).properties());
    assertEquals(PARTIAL_ENTITY1.key().ancestors(), entities.get(1).key().ancestors());
    assertNotNull(datastore.get(entities.get(1).key()));
    assertEquals(PARTIAL_ENTITY2.properties(), entities.get(2).properties());
    assertEquals(PARTIAL_ENTITY2.key().ancestors(), entities.get(2).key().ancestors());
    assertNotNull(datastore.get(entities.get(2).key()));
  }

  @Test
  public void testUpdate() {
    List<Entity> keys = datastore.fetch(ENTITY1.key(), ENTITY3.key());
    assertEquals(ENTITY1, keys.get(0));
    assertNull(keys.get(1));
    assertEquals(2, keys.size());

    try {
      datastore.update(ENTITY3);
      fail("Expecting a failure");
    } catch (DatastoreException expected) {
      // expected;
    }
    datastore.add(ENTITY3);
    assertEquals(ENTITY3, datastore.get(ENTITY3.key()));
    Entity entity3 = Entity.builder(ENTITY3).clear().set("bla", new NullValue()).build();
    assertNotEquals(ENTITY3, entity3);
    datastore.update(entity3);
    assertEquals(entity3, datastore.get(ENTITY3.key()));
  }

  @Test
  public void testPut() {
    Iterator<Entity> keys =
        datastore.fetch(ENTITY1.key(), ENTITY2.key(), ENTITY3.key()).iterator();
    assertEquals(ENTITY1, keys.next());
    assertEquals(ENTITY2, keys.next());
    assertNull(keys.next());
    assertFalse(keys.hasNext());

    Entity entity2 = Entity.builder(ENTITY2).clear().set("bla", new NullValue()).build();
    assertNotEquals(ENTITY2, entity2);
    datastore.put(ENTITY3, ENTITY1, entity2);
    keys = datastore.fetch(ENTITY1.key(), ENTITY2.key(), ENTITY3.key()).iterator();
    assertEquals(ENTITY1, keys.next());
    assertEquals(entity2, keys.next());
    assertEquals(ENTITY3, keys.next());
    assertFalse(keys.hasNext());
  }

  @Test
  public void testDelete() {
    Iterator<Entity> keys =
        datastore.fetch(ENTITY1.key(), ENTITY2.key(), ENTITY3.key()).iterator();
    assertEquals(ENTITY1, keys.next());
    assertEquals(ENTITY2, keys.next());
    assertNull(keys.next());
    assertFalse(keys.hasNext());
    datastore.delete(ENTITY1.key(), ENTITY2.key(), ENTITY3.key());
    keys = datastore.fetch(ENTITY1.key(), ENTITY2.key(), ENTITY3.key()).iterator();
    assertNull(keys.next());
    assertNull(keys.next());
    assertNull(keys.next());
    assertFalse(keys.hasNext());
  }

  @Test
  public void testKeyFactory() {
    KeyFactory keyFactory = datastore.newKeyFactory().kind(KIND1);
    assertEquals(INCOMPLETE_KEY1, keyFactory.newKey());
    assertEquals(IncompleteKey.builder(INCOMPLETE_KEY1).kind(KIND2).build(),
        datastore.newKeyFactory().kind(KIND2).newKey());
    assertEquals(KEY1, keyFactory.newKey("name"));
    assertEquals(Key.builder(KEY1).id(2).build(), keyFactory.newKey(2));
  }

  @Test
  public void testRetryableException() throws Exception {
    LookupRequest requestPb = LookupRequest.newBuilder().addKeys(KEY1.toPb()).build();
    LookupResponse responsePb = LookupResponse.newBuilder()
        .addFound(EntityResult.newBuilder().setEntity(ENTITY1.toPb()))
        .build();
    EasyMock.expect(rpcMock.lookup(requestPb))
        .andThrow(new DatastoreException(14, "UNAVAILABLE", "UNAVAILABLE", null))
        .andReturn(responsePb);
    EasyMock.replay(rpcFactoryMock, rpcMock);
    Datastore datastore = rpcMockOptions.service();
    Entity entity = datastore.get(KEY1);
    assertEquals(ENTITY1, entity);
    EasyMock.verify(rpcFactoryMock, rpcMock);
  }

  @Test
  public void testNonRetryableException() throws Exception {
    LookupRequest requestPb = LookupRequest.newBuilder().addKeys(KEY1.toPb()).build();
    EasyMock.expect(rpcMock.lookup(requestPb))
        .andThrow(
            new DatastoreException(DatastoreException.UNKNOWN_CODE, "denied", "PERMISSION_DENIED"))
        .times(1);
    EasyMock.replay(rpcFactoryMock, rpcMock);
    Datastore datastore = rpcMockOptions.service();
    thrown.expect(DatastoreException.class);
    thrown.expectMessage("denied");
    datastore.get(KEY1);
    EasyMock.verify(rpcFactoryMock, rpcMock);
  }

  @Test
  public void testRuntimeException() throws Exception {
    LookupRequest requestPb = LookupRequest.newBuilder().addKeys(KEY1.toPb()).build();
    String exceptionMessage = "Artificial runtime exception";
    EasyMock.expect(rpcMock.lookup(requestPb)).andThrow(new RuntimeException(exceptionMessage));
    EasyMock.replay(rpcFactoryMock, rpcMock);
    Datastore datastore = rpcMockOptions.service();
    thrown.expect(DatastoreException.class);
    thrown.expectMessage(exceptionMessage);
    datastore.get(KEY1);
    EasyMock.verify(rpcFactoryMock, rpcMock);
  }
}<|MERGE_RESOLUTION|>--- conflicted
+++ resolved
@@ -27,7 +27,7 @@
 
 import com.google.common.collect.ImmutableList;
 import com.google.common.collect.Iterators;
-<<<<<<< HEAD
+import com.google.common.collect.Lists;
 import com.google.datastore.v1beta3.EntityResult;
 import com.google.datastore.v1beta3.LookupRequest;
 import com.google.datastore.v1beta3.LookupResponse;
@@ -37,10 +37,7 @@
 import com.google.datastore.v1beta3.ReadOptions.ReadConsistency;
 import com.google.datastore.v1beta3.RunQueryRequest;
 import com.google.datastore.v1beta3.RunQueryResponse;
-=======
-import com.google.common.collect.Lists;
 import com.google.gcloud.AuthCredentials;
->>>>>>> 67472741
 import com.google.gcloud.RetryParams;
 import com.google.gcloud.datastore.Query.ResultType;
 import com.google.gcloud.datastore.StructuredQuery.OrderBy;
@@ -142,12 +139,8 @@
   public void setUp() {
     options = DatastoreOptions.builder()
         .projectId(PROJECT_ID)
-<<<<<<< HEAD
         .host("localhost:" + PORT)
-=======
-        .host("http://localhost:" + PORT)
         .authCredentials(AuthCredentials.noAuth())
->>>>>>> 67472741
         .retryParams(RetryParams.noRetries())
         .build();
     datastore = options.service();
@@ -620,15 +613,9 @@
     QueryResultBatch queryResultBatchPb1 = QueryResultBatch.newBuilder()
         .mergeFrom(queryResultBatchPb)
         .setMoreResults(QueryResultBatch.MoreResultsType.NOT_FINISHED)
-<<<<<<< HEAD
         .clearEntityResults()
         .addAllEntityResults(queryResultBatchPb.getEntityResultsList().subList(0, 1))
-        .setEndCursor(queryResultBatchPb.getEntityResultsList().get(0).getCursor())
-=======
-        .clearEntityResult()
-        .addAllEntityResult(queryResultBatchPb.getEntityResultList().subList(0, 1))
         .setEndCursor(ByteString.copyFromUtf8("a"))
->>>>>>> 67472741
         .build();
     responses.add(RunQueryResponse.newBuilder().setBatch(queryResultBatchPb1).build());
     QueryResultBatch queryResultBatchPb2 = QueryResultBatch.newBuilder()
@@ -643,29 +630,17 @@
     QueryResultBatch queryResultBatchPb3 = QueryResultBatch.newBuilder()
         .mergeFrom(queryResultBatchPb)
         .setMoreResults(QueryResultBatch.MoreResultsType.MORE_RESULTS_AFTER_LIMIT)
-<<<<<<< HEAD
         .clearEntityResults()
         .addAllEntityResults(queryResultBatchPb.getEntityResultsList().subList(2, 4))
-        .setEndCursor(queryResultBatchPb.getEntityResultsList().get(3).getCursor())
-=======
-        .clearEntityResult()
-        .addAllEntityResult(queryResultBatchPb.getEntityResultList().subList(2, 4))
         .setEndCursor(ByteString.copyFromUtf8("b"))
->>>>>>> 67472741
         .build();
     responses.add(RunQueryResponse.newBuilder().setBatch(queryResultBatchPb3).build());
     QueryResultBatch queryResultBatchPb4 = QueryResultBatch.newBuilder()
         .mergeFrom(queryResultBatchPb)
         .setMoreResults(QueryResultBatch.MoreResultsType.NO_MORE_RESULTS)
-<<<<<<< HEAD
         .clearEntityResults()
         .addAllEntityResults(queryResultBatchPb.getEntityResultsList().subList(4, 5))
-        .setEndCursor(queryResultBatchPb.getEntityResultsList().get(4).getCursor())
-=======
-        .clearEntityResult()
-        .addAllEntityResult(queryResultBatchPb.getEntityResultList().subList(4, 5))
         .setEndCursor(ByteString.copyFromUtf8("c"))
->>>>>>> 67472741
         .build();
     responses.add(RunQueryResponse.newBuilder().setBatch(queryResultBatchPb4).build());
     return responses;
